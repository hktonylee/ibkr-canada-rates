<!-- Generated from README.md.jinja; do not edit directly. -->

# ibkr-canada-rates

This repository contains the daily IBKR Canada interest and margin rates, with the latest snapshots available in [`data/2025/12/23/ibkr-canada-interest-rates.csv`](data/2025/12/23/ibkr-canada-interest-rates.csv) and [`data/2025/12/23/ibkr-canada-margin-rates.csv`](data/2025/12/23/ibkr-canada-margin-rates.csv).

The data is updated daily at 6AM EST.

## Usage

Run the Python updater to download the latest HTML pages, parse them, and
write CSV snapshots into `data/<YYYY>/<MM>/<DD>`. The project uses a `src`
layout, so set `PYTHONPATH` accordingly before invoking the module:

```
PYTHONPATH=src python -m ibkr_rates.update --output-dir data
```

For development or testing you can point the updater at local HTML copies
instead of fetching from the network:

```
PYTHONPATH=src python -m ibkr_rates.update \
    --output-dir data \
    --interest-html tests/interest-rates.html \
    --margin-html tests/margin-rates.html
```

## Automation

The scheduled GitHub Actions workflow runs the updater daily and pushes the
resulting CSV snapshots directly to the default branch. When the workflow runs
for a pull request it creates a temporary branch named `auto-update/<run-id>`
and pushes the generated data there so reviewers can inspect the diff without
affecting the base branch.

## Testing

```
pytest
```

## Historical rate snapshots

The charts below track the latest 31-day history for several popular margin
and interest rate tiers across USD, CAD, and JPY.

The table below shows the latest 31-day margin and interest rate histories for each currency in a single chart.

| Currency | Margin + interest rates |
| --- | --- |
<<<<<<< HEAD
| USD | <a href="./assets/2025-12-22/usd-rates-100000-10000.svg?raw=1"><img src="./assets/2025-12-22/usd-rates-100000-10000.svg" alt="Historical USD margin and interest rates for $100,000 borrowed and balances ≥ $10,000" width="480" /></a> |
| CAD | <a href="./assets/2025-12-22/cad-rates-130000-13000.svg?raw=1"><img src="./assets/2025-12-22/cad-rates-130000-13000.svg" alt="Historical CAD margin and interest rates for C$130,000 borrowed and balances ≥ C$13,000" width="480" /></a> |
| JPY | <a href="./assets/2025-12-22/jpy-rates-11000000-5000000.svg?raw=1"><img src="./assets/2025-12-22/jpy-rates-11000000-5000000.svg" alt="Historical JPY margin and interest rates for ¥11,000,000 borrowed and balances ≥ ¥5,000,000" width="480" /></a> |
=======
| USD | <img src="./assets/2025-12-23/usd-rates-100000-10000.svg" alt="Historical USD margin and interest rates for $100,000 borrowed and balances ≥ $10,000" width="480" /> |
| CAD | <img src="./assets/2025-12-23/cad-rates-130000-13000.svg" alt="Historical CAD margin and interest rates for C$130,000 borrowed and balances ≥ C$13,000" width="480" /> |
| JPY | <img src="./assets/2025-12-23/jpy-rates-11000000-5000000.svg" alt="Historical JPY margin and interest rates for ¥11,000,000 borrowed and balances ≥ ¥5,000,000" width="480" /> |
>>>>>>> 026d56fc

# Disclaimer

This repository is for educational and informational purposes only. The data is scraped from publicly available IBKR Canada web pages and may contain errors or be outdated. I am not affiliated with Interactive Brokers or IBKR Canada in any way. Users should verify all rates directly with IBKR Canada before making any financial decisions. I disclaim all responsibility for the accuracy, completeness, or reliability of this data.<|MERGE_RESOLUTION|>--- conflicted
+++ resolved
@@ -49,15 +49,9 @@
 
 | Currency | Margin + interest rates |
 | --- | --- |
-<<<<<<< HEAD
-| USD | <a href="./assets/2025-12-22/usd-rates-100000-10000.svg?raw=1"><img src="./assets/2025-12-22/usd-rates-100000-10000.svg" alt="Historical USD margin and interest rates for $100,000 borrowed and balances ≥ $10,000" width="480" /></a> |
-| CAD | <a href="./assets/2025-12-22/cad-rates-130000-13000.svg?raw=1"><img src="./assets/2025-12-22/cad-rates-130000-13000.svg" alt="Historical CAD margin and interest rates for C$130,000 borrowed and balances ≥ C$13,000" width="480" /></a> |
-| JPY | <a href="./assets/2025-12-22/jpy-rates-11000000-5000000.svg?raw=1"><img src="./assets/2025-12-22/jpy-rates-11000000-5000000.svg" alt="Historical JPY margin and interest rates for ¥11,000,000 borrowed and balances ≥ ¥5,000,000" width="480" /></a> |
-=======
 | USD | <img src="./assets/2025-12-23/usd-rates-100000-10000.svg" alt="Historical USD margin and interest rates for $100,000 borrowed and balances ≥ $10,000" width="480" /> |
 | CAD | <img src="./assets/2025-12-23/cad-rates-130000-13000.svg" alt="Historical CAD margin and interest rates for C$130,000 borrowed and balances ≥ C$13,000" width="480" /> |
 | JPY | <img src="./assets/2025-12-23/jpy-rates-11000000-5000000.svg" alt="Historical JPY margin and interest rates for ¥11,000,000 borrowed and balances ≥ ¥5,000,000" width="480" /> |
->>>>>>> 026d56fc
 
 # Disclaimer
 
