name: IBKR CA - Update Rate CSVs

on:
  workflow_dispatch:
  schedule:
    - cron: '0 10 * * *'  # 6AM EST
  pull_request:
    types:
      - opened
      - synchronize
      - reopened
      - closed

jobs:
  update-interest-rates:
    if: github.event_name != 'pull_request' || github.event.action != 'closed'
    runs-on: ubuntu-latest
    permissions:
      contents: write
    steps:
      - uses: actions/checkout@v4
        with:
          fetch-depth: 0
      - uses: actions/setup-python@v5
        with:
          python-version: '3.x'
      - name: Run Python updater
        run: python -m ibkr_rates.update --output-dir data
        env:
          PYTHONPATH: src
      - name: Create auto-update branch from base
        id: branch
        env:
          DEFAULT_BRANCH: ${{ github.event.repository.default_branch }}
          PR_NUMBER: ${{ github.event.pull_request.number || '' }}
        run: |
          set -euo pipefail
          if [ "${{ github.event_name }}" = "pull_request" ]; then
<<<<<<< HEAD
            BRANCH="auto-update/${{ github.run_id }}"
            git switch --force-create "$BRANCH"
=======
            BRANCH="auto-update/pr-${PR_NUMBER}"
>>>>>>> 98724d9f
          else
            BRANCH="${GITHUB_REF_NAME:-$DEFAULT_BRANCH}"
            git checkout -B "$BRANCH"
          fi
          echo "name=$BRANCH" >> "$GITHUB_OUTPUT"
<<<<<<< HEAD
=======
          if [ "${{ github.event_name }}" = "pull_request" ]; then
            echo "base=${{ github.event.pull_request.base.ref }}" >> "$GITHUB_OUTPUT"
          fi
      - name: Run Python updater
        run: python -m ibkr_rates.update --output-dir data
        env:
          PYTHONPATH: src
      - name: Create auto-update branch from base
        if: github.event_name == 'pull_request'
        env:
          TARGET_BRANCH: ${{ steps.branch.outputs.name }}
          BASE_BRANCH: ${{ steps.branch.outputs.base }}
        run: |
          set -euo pipefail
          CHANGES=0
          if ! git diff --quiet -- ./data; then
            git stash push --include-untracked -- ./data
            CHANGES=1
          fi
          git fetch origin "$BASE_BRANCH"
          git checkout -B "$TARGET_BRANCH" "origin/$BASE_BRANCH"
          if [ "$CHANGES" -eq 1 ]; then
            git stash pop
          fi
>>>>>>> 98724d9f
      - uses: EndBug/add-and-commit@v9.1.4
        with:
          add: |
            - ./data/**/*.csv
            - README.md
          message: Daily Update
          committer_name: GitHub Actions
          committer_email: actions@github.com
          push: origin ${{ steps.branch.outputs.name }} --set-upstream --force

  cleanup-pr-branch:
    if: >-
      github.event_name == 'pull_request' &&
      github.event.action == 'closed' &&
      github.event.pull_request.merged == true &&
      github.event.pull_request.head.repo.full_name == github.repository
    runs-on: ubuntu-latest
    permissions:
      contents: write
    steps:
      - name: Delete temporary auto-update branch
        uses: actions/github-script@v7
        with:
          script: |
            const ref = `auto-update/pr-${context.payload.pull_request.number}`;
            core.info(`Deleting branch ${ref}`);
            try {
              await github.rest.git.getRef({
                owner: context.repo.owner,
                repo: context.repo.repo,
                ref: `heads/${ref}`,
              });
            } catch (error) {
              if (error.status === 404) {
                core.info('Branch does not exist, skipping');
                return;
              }
              throw error;
            }
            await github.rest.git.deleteRef({
              owner: context.repo.owner,
              repo: context.repo.repo,
              ref: `heads/${ref}`,
            });<|MERGE_RESOLUTION|>--- conflicted
+++ resolved
@@ -36,44 +36,13 @@
         run: |
           set -euo pipefail
           if [ "${{ github.event_name }}" = "pull_request" ]; then
-<<<<<<< HEAD
-            BRANCH="auto-update/${{ github.run_id }}"
+            BRANCH="auto-update/pr-${PR_NUMBER}"
             git switch --force-create "$BRANCH"
-=======
-            BRANCH="auto-update/pr-${PR_NUMBER}"
->>>>>>> 98724d9f
           else
             BRANCH="${GITHUB_REF_NAME:-$DEFAULT_BRANCH}"
             git checkout -B "$BRANCH"
           fi
           echo "name=$BRANCH" >> "$GITHUB_OUTPUT"
-<<<<<<< HEAD
-=======
-          if [ "${{ github.event_name }}" = "pull_request" ]; then
-            echo "base=${{ github.event.pull_request.base.ref }}" >> "$GITHUB_OUTPUT"
-          fi
-      - name: Run Python updater
-        run: python -m ibkr_rates.update --output-dir data
-        env:
-          PYTHONPATH: src
-      - name: Create auto-update branch from base
-        if: github.event_name == 'pull_request'
-        env:
-          TARGET_BRANCH: ${{ steps.branch.outputs.name }}
-          BASE_BRANCH: ${{ steps.branch.outputs.base }}
-        run: |
-          set -euo pipefail
-          CHANGES=0
-          if ! git diff --quiet -- ./data; then
-            git stash push --include-untracked -- ./data
-            CHANGES=1
-          fi
-          git fetch origin "$BASE_BRANCH"
-          git checkout -B "$TARGET_BRANCH" "origin/$BASE_BRANCH"
-          if [ "$CHANGES" -eq 1 ]; then
-            git stash pop
-          fi
->>>>>>> 98724d9f
       - uses: EndBug/add-and-commit@v9.1.4
         with:
           add: |
